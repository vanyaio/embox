--- conflicted
+++ resolved
@@ -31,11 +31,7 @@
     };
 
 }])
-<<<<<<< HEAD
-.controller("LedsCtrl", ['$scope', '$http', '$modal', function($scope, $http, $modal) {
-=======
-.controller("LedsCtrl", ['$scope', '$http', '$window', function($scope, $http, $window) {
->>>>>>> d6d0c083
+.controller("LedsCtrl", ['$scope', '$http', '$window', '$modal', function($scope, $http, $window, $modal) {
     function ledStatesFromJson(data) {
         return data.map(function(int_state, index) {
             return {
