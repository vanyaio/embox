#
# Author: Eldar Abusalimov
#

ifndef _embuild_mk_
_embuild_mk_ := 1

#EMBUILD_DEBUG = 1

ifdef EMBUILD_DEBUG
$(info Running EMBuild [$(MAKELEVEL)])
endif

include $(MK_DIR)/traverse.mk
include $(MK_DIR)/util.mk

EMBUILD_DUMP_MK := $(CODEGEN_DIR)/embuild_cache.mk

# Guard symbol. Use it only in contexts with $(dir) defined.
ifndef EMBUILD_DEBUG
_ = EMBUILD/$(abspath $(dir))/
else
_ = $(if $(dir),EMBUILD/$(abspath $(dir))/, \
      $(error using guard symbol outside dir scope, dir value is $(value dir)))
endif

# Traverse always defines SELFDIR before entering sub-makefile.
dir = $(SELFDIR)

DIRS := $(call traverse,$(SRC_DIR),Makefile.em) \
  $(if $(PLATFORM),$(call traverse,$(PLATFORM_DIR),Makefile.em))
<<<<<<< HEAD
=======
# XXX -- Eldar

DIRS := $(patsubst %/,%,$(dir \
  $(foreach dir,$(DIRS), \
    $(call f-wildcard_first,$(addprefix $(dir)/,Makefile.em Makefile makefile)) \
  ) \
))
>>>>>>> 5f14e478

ifdef EMBUILD_DEBUG
embuild_vars = $(filter EMBUILD/%,$(.VARIABLES))
$(foreach v,$(embuild_vars), \
  $(info $v = $($v)) \
)
endif

# LDFLAGS are common for the entire image.
# Collect per-directory $_LDFLAGS definitions.
__LDFLAGS = $(strip $(foreach dir,$(DIRS),$($_LDFLAGS)))

# Name check for packages and units.
invalid_symbols := \
  ` ~ ! @ $$ % ^ & * ( ) { } [ ] < > ; : ' " \ | / ? + = № ..
check_name = \
  $(if $(or \
        $(filter .%,$(1)), \
        $(filter %.,$(1)), \
        $(strip $(foreach s,$(invalid_symbols),$(findstring $s,$(1)))) \
      ), \
    $(info $(error_str) Invalid name:: $(1)) \
    $(error Invalid package/unit name) \
  ) \

# First of all deal with package info:
# define implicit directory packages, assign compilation flags.

dir_package_lookup = \
  $(if $(filter $(abspath $(ROOT_DIR))%,$1),$(foreach dir,$1, \
    $(eval $_PACKAGE ?= $(strip $(call $0,$(dir $(1:%/=%))))) \
    $(eval $_PACKAGE := $($_PACKAGE)) \
    $(eval $_PACKAGE := $(if $($_PACKAGE),$($_PACKAGE),generic)) \
    $(call check_name,$($_PACKAGE)) \
    $($_PACKAGE) \
  ))

# Get package list.
# This also provokes every $_PACKAGE variable to be explicitly defined.
__PACKAGES = $(info Listing packages) \
  $(sort $(foreach dir,$(DIRS),$(call dir_package_lookup,$(abspath $(dir)))))

package_symbol = $(if $(filter $($_PACKAGE),$(package)),$($_$1)) \
  $(if $(filter $(flavor $_$1),simple),$(eval $1-$(package)-(SIMPLE) := 1))

parent_package_symbol = \
  $(if $($1-$(package)-(SIMPLE)),,$(if $(findstring .,$(package)), \
    $(call __parent_package_symbol,$1,$(basename $(package))) \
  ))
__parent_package_symbol = \
  $(if $2, \
    $(if $(findstring .,$2),$(call $0,$1,$(basename $2))) \
  $($1-$2) \
)

define define_package_symbols_prepare
  CPPFLAGS-$(package) :=
  CFLAGS-$(package)   :=
endef

define define_package_symbols_per_directory
  CPPFLAGS-$(package) += $(call package_symbol,CPPFLAGS)
  CFLAGS-$(package)   += $(call package_symbol,CFLAGS)
endef

define define_package_symbols
  CPPFLAGS-$(package) := $(strip $(CPPFLAGS-$(package)) \
      $(call parent_package_symbol,CPPFLAGS))
  CFLAGS-$(package)   :=   $(strip $(CFLAGS-$(package)) \
        $(call parent_package_symbol,CFLAGS))
endef

__PACKAGES_PROCESS = $(info Processing packages) \
  $(foreach package,$(PACKAGES), \
    $(eval $(value define_package_symbols_prepare)) \
    $(foreach dir,$(DIRS), \
      $(eval $(value define_package_symbols_per_directory)) \
    ) \
    $(eval $(value define_package_symbols)) \
  )

# Get list of all modules and libraries.
unit_def = \
  $(foreach unit,$1, \
    $(unit) $(eval UNIT_DEFINED-$(unit) := $(dir)) \
  )

# Mods that are always included to the resulting image
# (with their dependencies satisfied, of course).
__MODS_CORE = $(info Listing core mods) $(call mod_collect,MODS_CORE)
# Regular mods.
__MODS      = $(info Listing mods) $(call mod_collect,MODS)

mod_collect = $(sort \
  $(foreach dir,$(DIRS),$(call unit_def,$(call canonize_mod_name,$($_$1)))) \
)

# Canonical mod name is one with package prefix.
canonize_mod_name = \
  $(foreach name,$1, \
    $(call check_name,$(name)) \
    $(if $(findstring .,$(name)), \
      $(name), \
      $($_PACKAGE).$(name) \
    ) \
  )

# Libraries.
__LIBS = $(info Listing libs) $(call lib_collect,LIBS)

lib_collect = $(sort $(foreach dir,$(DIRS),$(call unit_def,$($_$1))))

# Common units handling: source assignments and flags.

wildcard_srcs = $(wildcard $(1:%=$(dir)/%))

mod_package = $(basename $(unit))
mod_name = $(patsubst .%,%,$(suffix $(unit)))

unit_symbol = $(foreach symbol,$1, \
  $($_$(symbol)-$(unit)) \
  $(if $(filter $($_PACKAGE),$(mod_package)),$($_$(symbol)-$(mod_name))) \
)

unit_srcs_check_warn = \
  $(info $(warning_str) \
    Repeated source assignment of $(src) to the same unit $(unit)) \
  $(info $(call warning_str_dir,$(UNIT-$(abspath $(src))-DEFINED)) \
    first defined here)

unit_srcs_check_error = \
  $(info $(error_str) \
    Attempting to reassign source $(src) to unit $(unit) \
      (already assigned to $(UNIT-$(abspath $(src))))) \
  $(info $(call error_str_dir,$(UNIT-$(abspath $(src))-DEFINED))\
    first defined here) \
  $(error Multiple source assignment) \

# Each source file should be assigned for a single unit. Prevent violation.
unit_srcs_check = \
  $(foreach src,$1, \
    $(if $(UNIT-$(abspath $(src))), \
      $(if $(filter $(UNIT-$(abspath $(src))),$(unit)), \
        $(unit_srcs_check_warn), \
        $(unit_srcs_check_error) \
      ), \
      $(eval UNIT-$(abspath $(src)) := $(unit)) \
      $(eval UNIT-$(abspath $(src))-DEFINED := $(dir)) \
      $(src) \
    ) \
  )

define define_unit_symbols_prepare
  SRCS-$(unit) :=
  CPPFLAGS-$(unit) :=
  CFLAGS-$(unit)   :=
endef

define define_unit_symbols_per_directory
  SRCS-$(unit) += \
    $(call unit_srcs_check,$(call wildcard_srcs,$(call unit_symbol,SRCS)))
  CPPFLAGS-$(unit) += $(call unit_symbol,CPPFLAGS)
  CFLAGS-$(unit)   += $(call unit_symbol,CFLAGS)
endef

define define_unit_symbols
  SRCS-$(unit) := $(strip $(SRCS-$(unit)))
  CPPFLAGS-$(unit) := $(strip $(CPPFLAGS-$(unit)))
  CFLAGS-$(unit)   := $(strip   $(CFLAGS-$(unit)))
endef

__UNITS_PROCESS = $(info Processing units) \
  $(foreach unit,$(MODS) $(LIBS), \
    $(eval $(value define_unit_symbols_prepare)) \
    $(foreach dir,$(DIRS), \
      $(eval $(value define_unit_symbols_per_directory)) \
    ) \
    $(eval $(value define_unit_symbols)) \
  )

# Deal with mods and libs dependencies
symbol_dag_walk = $(foreach u,$1,$u $(call $0,$($2-$u),$2))

# User should list only existing units in dependency list. Check it is true.
# Params:
#  1. Unit dependencies
#  2. Set of allowed dependency values
unit_deps_filter = \
  $(foreach dep, \
    $(or $(and $(filter-out $2,$1), \
               $(info $(warning_str) Undefined dependencies for unit $(unit):: \
                 $(filter-out $2,$1)) $(filter $2,$1) \
         ),$1), \
    $(eval UNIT-$(unit)-DEP-$(dep)-DEFINED := $(dir)) \
    $(dep) \
  )

# Mod deps are curiously enough simple.

mod_deps_per_directory = $(call unit_deps_filter, \
  $(call canonize_mod_name,$(call unit_symbol,DEPS)),$(MODS) \
)
define define_mod_deps_per_directory
  DEPS-$(unit) := $(DEPS-$(unit)) $(mod_deps_per_directory)
endef
define define_mod_deps
  DEPS-$(unit) := $(sort $(DEPS-$(unit)))
endef

invoke_define_mod_deps = \
  $(foreach unit,$(MODS), \
    $(foreach dir,$(DIRS),$(eval $(value define_mod_deps_per_directory))) \
    $(eval $(value define_mod_deps)) \
  )

# Libs are more complicated because of the need to deal with USES/SUBS stuff.

lib_uses_per_directory = \
  $(call unit_deps_filter,$(call unit_symbol,USES),$(LIBS))
lib_subs_per_directory = \
  $(call unit_deps_filter,$(call unit_symbol,SUBS),$(LIBS))

define define_lib_deps_per_directory
  USES-$(unit) := $(USES-$(unit)) $(lib_uses_per_directory)
  SUBS-$(unit) := $(SUBS-$(unit)) $(lib_subs_per_directory)
endef
define define_lib_deps
  USES-$(unit) := $(sort $(USES-$(unit)))
  SUBS-$(unit) := $(sort $(SUBS-$(unit)))
  DEPS-$(unit) := $(USES-$(unit)) $(SUBS-$(unit))
endef

invoke_define_lib_deps = \
  $(foreach unit,$(LIBS), \
    $(foreach dir,$(DIRS),$(eval $(value define_lib_deps_per_directory))) \
    $(eval $(value define_lib_deps)) \
  )

lib_subs_super_graph = \
  $(foreach l,$(LIBS),$(if $(filter $1,$(call symbol_dag_walk,$l,SUBS)),$l))

define define_lib_deps_postprocess
  DEPS-$(unit) := $(sort $(DEPS-$(unit)) \
    $(call lib_subs_super_graph,$(USES-$(unit))))
endef

invoke_define_lib_deps_postprocess = \
  $(foreach unit,$(LIBS), \
    $(eval $(value define_lib_deps_postprocess)) \
  )

# After dependency info has been collected for all units we should check that
# the dependency graphs are true DAGs.
deps_detect_cycles = \
  $(if $(filter $(unit),$1), \
    $(foreach pair, \
        $(call unit_dep_pairs,$2 $(lastword $3),$3 $(call firstword,$2)), \
      $(info $(call error_str_dir,$(UNIT-$(subst /,-DEP-,$(pair))-DEFINED)) \
        Cyclic dependency definition here:: $(subst /, -> ,$(pair))) \
    ) \
    $(error Dependency cycle:: $(unit) $(strip $(3:%= -> %))), \
    $(foreach parent,$(if $(u),$(u),$(unit)),$(foreach u,$1,\
      $(call $0,$(DEPS-$(u)), \
        $2 $(parent),$3 $(u)) \
    )) \
  ) # I don't understand anymore how does this shit work but it does, trust me.
unit_dep_pairs = $(join $(1:%=%/),$(2))

# Define dependency info for each unit and then perform graph check.
__DEPS_PROCESS = $(info Processing dependencies) \
  $(invoke_define_mod_deps) \
  $(invoke_define_lib_deps) \
  $(foreach unit,$(MODS) $(LIBS),$(call deps_detect_cycles,$(DEPS-$(unit)))) \
  $(invoke_define_lib_deps_postprocess) \
  $(foreach unit,$(LIBS),$(call deps_detect_cycles,$(DEPS-$(unit))))

# The sub-graph of all module dependencies (either direct or indirect).
MOD_DEPS_DAG = $(sort $(call symbol_dag_walk,$1,DEPS))

# Params:
#  1. List of units remaining unsorted
#  2. List of already sorted units
t-sort = \
  $(if $(strip $1), \
    $(call $0, \
      $(filter-out $2,$1), \
      $2 $(filter-out $2,$(foreach n,$1,$(if $(filter-out $2,$(DEPS-$n)),,$n))) \
    ), \
    $(strip $2) \
  )

reverse = $(strip \
  $(if $1,$(call $0,$(wordlist 2,$(words $1),$1)) $(call firstword,$1)))

define mod_deps_resort
  DEPS-$(mod) := $(foreach m,$(MODS),$(if $(filter $m,$(DEPS-$(mod))),$m))
endef

__MOD_DEPS_RESORT = $(foreach mod,$(MODS),$(eval $(value mod_deps_resort)))

# The real work is done here.
# This code is evaluated during symbol cache generation.
ifdef EMBUILD_DUMP_CREATE
SUBDIRS_LDFLAGS := $(__LDFLAGS)
PACKAGES := $(__PACKAGES)
$(__PACKAGES_PROCESS)
MODS_CORE := $(__MODS_CORE)
MODS := $(sort $(__MODS) $(MODS_CORE))# Essential mods are so essential...
LIBS := $(__LIBS)
$(__UNITS_PROCESS)
$(__DEPS_PROCESS)
MODS := $(call t-sort,$(MODS))
LIBS := $(call reverse,$(call t-sort,$(LIBS)))
$(__MOD_DEPS_RESORT)
$(info Done.)
else
# If possible, get information from cache.
ifneq ($(wildcard $(EMBUILD_DUMP_MK)),)
include $(EMBUILD_DUMP_MK)
else
-include $(EMBUILD_DUMP_MK)
endif
endif

# Perform units postprocessing: expand objects and define rules for them.

define define_unit_obj_rules
  OBJS-$(unit) := $(call SRC_TO_OBJ,$(SRCS-$(unit)))
  $(OBJS-$(unit)) : unit := $(unit)
  $(OBJS-$(unit)) : override CPPFLAGS += \
                                $(CPPFLAGS-$(unit)) $(CPPFLAGS-$(abspath $@))
  $(OBJS-$(unit)) : override CFLAGS += \
                                    $(CFLAGS-$(unit)) $(CFLAGS-$(abspath $@))
  $(OBJS-$(unit)) : override CPPFLAGS := $(strip $(CPPFLAGS))
  $(OBJS-$(unit)) : override CFLAGS := $(strip $(CFLAGS))
endef
define define_lib_rules
  $(call LIB_FILE,$(unit)) : $(OBJS-$(unit))
	$(AR) $(ARFLAGS) $@ $(^:%= \$(\n)	%)
endef
define define_mod_obj_rules
  $(OBJS-$(unit)) : override CPPFLAGS += $(CPPFLAGS-$(mod_package))
  $(OBJS-$(unit)) : override CFLAGS   += $(CFLAGS-$(mod_package))
  $(OBJS-$(unit)) : override CPPFLAGS += -D__EMBUILD_MOD__='$(subst .,__,$(unit))'
endef

$(foreach unit,$(LIBS), \
  $(eval $(value define_unit_obj_rules)) \
  $(eval $(value define_lib_rules)) \
)
$(foreach unit,$(MODS), \
  $(eval $(value define_unit_obj_rules)) \
  $(eval $(value define_mod_obj_rules)) \
)

# Now process mods that come from config files.
undefined_mods := $(filter-out $(MODS),$(MODS_ENABLE))
print_undefined_mods = \
  $(foreach mod,$(undefined_mods), \
    $(info $(call warning_str_file,$(AUTOCONF_DIR)/mods.mk) \
      Undefined mod $(mod)) \
  )

MODS_ENABLE := $(sort $(filter $(MODS),$(MODS_ENABLE)))

# Prepare the list of mods for the build.
MODS_BUILD := $(call MOD_DEPS_DAG,$(sort $(MODS_ENABLE) $(MODS_CORE)))

$(foreach mod,$(MODS_CORE), \
  $(eval RUNLEVEL-$(mod) := 0)\
)

# XXX just for now, agrh... -- Eldar
$(foreach mod,$(MODS_ENABLE),$(if $(RUNLEVEL-$(mod)),, \
  $(eval RUNLEVEL-$(mod) := 2)\
))

ifdef EMBUILD_DEBUG
__print_units = \
  $(if $(foreach e,$2, \
    $(info ($1) $e $(if $3,	(defined in $(UNIT_DEFINED-$e))))x \
  ),,$(info (none)))

print_units = \
  $(info All unints: ) \
  $(call __print_units,MOD,$(MODS),defined) \
  $(call __print_units,LIB,$(LIBS),defined)

# This is expanded in rule commands context
print_units += \
  $(info Mods enabled in config: ) \
  $(call __print_units,CONF,$(MODS_ENABLE)) \
  $(info Essential Mods: ) \
  $(call __print_units,CORE,$(filter-out $(MODS_ENABLE),$(MODS_CORE))) \
  $(info Mods included to satisfy dependencies: ) \
  $(call __print_units,DEPS,\
    $(filter-out $(MODS_ENABLE) $(MODS_CORE),$(MODS_BUILD)))
endif

image_init:
	$(strip \
		$(print_undefined_mods) \
		$(print_units) \
	)

# Here goes dump generating stuff needed to speed-up a build.

EMBUILD_DUMP_PREREQUISITES += $(DIRS:%=%/Makefile)
EMBUILD_DUMP_PREREQUISITES += $(AUTOCONF_DIR)/build.mk

dump_var = $1 := $($1:%=\\\n  %)\n
dump_var_symbol = $(subst \\\n,\\\n  ,$(subst \n ,\n,$(strip \
  $(foreach var,$2,$(if $($1-$(var)),$(call dump_var,$1-$(var)))) \
)))

$(EMBUILD_DUMP_MK) : $(EMBUILD_DUMP_PREREQUISITES) $(MK_DIR)/embuild.mk
ifndef EMBUILD_DUMP_CREATE
	@$(RM) $@ && $(MAKE) EMBUILD_DUMP_CREATE=1 --no-print-directory $@
else
	@$(PRINTF) '# Auto-generated EMBuild symbols dump file. Do not edit.\n' > $@
	@$(PRINTF) '$(call dump_var,PACKAGES)' >> $@
	@$(PRINTF) '$(call dump_var,MODS_CORE)' >> $@
	@$(PRINTF) '$(call dump_var,MODS)' >> $@
	@$(PRINTF) '$(call dump_var,LIBS)' >> $@
	@$(PRINTF) '$(call dump_var_symbol,CPPFLAGS,$(PACKAGES))' >> $@
	@$(PRINTF) '$(call dump_var_symbol,CFLAGS,$(PACKAGES))' >> $@
	@$(PRINTF) '$(call dump_var_symbol,SRCS,$(MODS) $(LIBS))' >> $@
	@$(PRINTF) '$(call dump_var_symbol,CPPFLAGS,$(MODS) $(LIBS))' >> $@
	@$(PRINTF) '$(call dump_var_symbol,CFLAGS,$(MODS) $(LIBS))' >> $@
	@$(PRINTF) '$(call dump_var_symbol,DEPS,$(MODS) $(LIBS))' >> $@
	@$(PRINTF) '$(call dump_var,SUBDIRS_LDFLAGS)' >> $@
	@$(PRINTF) '$(call dump_var_symbol,UNIT_DEFINED,$(MODS) $(LIBS))' >> $@
endif

endif<|MERGE_RESOLUTION|>--- conflicted
+++ resolved
@@ -29,16 +29,13 @@
 
 DIRS := $(call traverse,$(SRC_DIR),Makefile.em) \
   $(if $(PLATFORM),$(call traverse,$(PLATFORM_DIR),Makefile.em))
-<<<<<<< HEAD
-=======
+
 # XXX -- Eldar
-
 DIRS := $(patsubst %/,%,$(dir \
   $(foreach dir,$(DIRS), \
     $(call f-wildcard_first,$(addprefix $(dir)/,Makefile.em Makefile makefile)) \
   ) \
 ))
->>>>>>> 5f14e478
 
 ifdef EMBUILD_DEBUG
 embuild_vars = $(filter EMBUILD/%,$(.VARIABLES))
