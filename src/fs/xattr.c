/**
 * @file
 * @brief
 *
 * @author  Anton Kozlov
 * @date    30.01.2013
 */

#include <types.h>
#include <errno.h>

#include <fs/xattr.h>

#define RETURN_ERRNO(err) errno = err; return -1

static int check_fsop(struct node *node, const struct fsop_desc **fsop) {
	if (!node) {
		return -ENOENT;
	}

	if (!node->nas) {
		return -EINVAL;
	}

	if (!node->nas->fs) {
		return -EINVAL;
	}

	if (!node->nas->fs->drv) {
		return -EINVAL;
	}

	if (!node->nas->fs->drv->fsop) {
		return -EINVAL;
	}

	*fsop = node->nas->fs->drv->fsop;
	return 0;
}

static int check_xattr_access(struct node *node) {
	return 0;
}

int kfile_xattr_get(struct node *node, const char *name, char *value, size_t len) {
	const struct fsop_desc *fsop;
	struct node *node;
	int err;
<<<<<<< HEAD

	node = vfs_lookup(NULL, path);
	if (!node) {
		return -ENOENT;
	}
=======
>>>>>>> c3eddbb5

	if (0 > (err = check_xattr_access(node))) {
		return err;
	}

	if (0 > (err = check_fsop(node, &fsop))) {
		return err;
	}

	if (!fsop->getxattr) {
		return -EINVAL;
	}

	if (0 > (err = fsop->getxattr(node, name, value, len))) {
		return err;
	}

	return err;
}

int kfile_xattr_set(struct node *node, const char *name, const char *value, size_t len, int flags) {
	const struct fsop_desc *fsop;
	struct node *node;
	int err;
<<<<<<< HEAD

	node = vfs_lookup(NULL, path);
	if (!node) {
		return -ENOENT;
	}
=======
>>>>>>> c3eddbb5

	if (0 > (err = check_xattr_access(node))) {
		return err;
	}

	if (0 > (err = check_fsop(node, &fsop))) {
		return err;
	}

	if (!fsop->setxattr) {
		return -EINVAL;
	}

	if (value == NULL || len == 0) {
		flags |= XATTR_REMOVE;
	}

	if (0 > (err = fsop->setxattr(node, name, value, len, flags))) {
		return err;
	}

	return err;
}

int kfile_xattr_list(struct node *node, char *list, size_t len) {
	const struct fsop_desc *fsop;
	struct node *node;
	int err;
<<<<<<< HEAD

	node = vfs_lookup(NULL, path);
	if (!node) {
		return -ENOENT;
	}
=======
>>>>>>> c3eddbb5

	if (0 > (err = check_xattr_access(node))) {
		return err;
	}

	if (0 > (err = check_fsop(node, &fsop))) {
		return err;
	}

	if (!fsop->listxattr) {
		return -EINVAL;
	}

	if (0 > (err = fsop->listxattr(node, list, len))) {
		return err;
	}

	return err;
}
<|MERGE_RESOLUTION|>--- conflicted
+++ resolved
@@ -44,16 +44,7 @@
 
 int kfile_xattr_get(struct node *node, const char *name, char *value, size_t len) {
 	const struct fsop_desc *fsop;
-	struct node *node;
 	int err;
-<<<<<<< HEAD
-
-	node = vfs_lookup(NULL, path);
-	if (!node) {
-		return -ENOENT;
-	}
-=======
->>>>>>> c3eddbb5
 
 	if (0 > (err = check_xattr_access(node))) {
 		return err;
@@ -76,16 +67,7 @@
 
 int kfile_xattr_set(struct node *node, const char *name, const char *value, size_t len, int flags) {
 	const struct fsop_desc *fsop;
-	struct node *node;
 	int err;
-<<<<<<< HEAD
-
-	node = vfs_lookup(NULL, path);
-	if (!node) {
-		return -ENOENT;
-	}
-=======
->>>>>>> c3eddbb5
 
 	if (0 > (err = check_xattr_access(node))) {
 		return err;
@@ -112,16 +94,7 @@
 
 int kfile_xattr_list(struct node *node, char *list, size_t len) {
 	const struct fsop_desc *fsop;
-	struct node *node;
 	int err;
-<<<<<<< HEAD
-
-	node = vfs_lookup(NULL, path);
-	if (!node) {
-		return -ENOENT;
-	}
-=======
->>>>>>> c3eddbb5
 
 	if (0 > (err = check_xattr_access(node))) {
 		return err;
