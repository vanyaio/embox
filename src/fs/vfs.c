/**
 * @file
 * @brief Describes tree of VFS (Virtual Filesystem Switch).
 * @details An abstraction layer on top of a more concrete file systems.
 *
 * @date 12.10.10
 * @author Anton Bondarev
 */

#include <stdio.h>
#include <string.h>

#include <fs/path.h>
#include <fs/vfs.h>

static node_t *root_node;

int vfs_get_path_by_node(node_t *nod, char *path) {
	node_t *parent, *node;
	char buff[MAX_LENGTH_PATH_NAME];

	*path = *buff= 0;
	node = nod;
	strncpy((char *) buff, (const char *) &node->name, MAX_LENGTH_FILE_NAME);

	while(NULL !=
			(parent = vfs_get_parent(node))) {
		strncpy((char *) path,
				(const char *) &parent->name, MAX_LENGTH_FILE_NAME);
		if ('/' != *path) {
			strcat((char *) path, (const char *) "/");
		}
		strcat((char *) path, (const char *) buff);
		node = parent;
		strncpy((char *) buff, (const char *) path, MAX_LENGTH_PATH_NAME);
	}

	strncpy((char *) buff, (char *) path, MAX_LENGTH_PATH_NAME);
	buff[MAX_LENGTH_PATH_NAME - 1] = 0;
	if (strcmp((char *) path,(char *) buff)) {
		return -1;
	}
	return 0;
}

struct lookup_tuple {
	const char *name;
	size_t len;
};

static int vfs_lookup_cmp(struct tree_link *link, void *data) {
	struct lookup_tuple *lookup = data;
	node_t *node = tree_element(link, node_t, tree_link);
	return strncmp(node->name, lookup->name, lookup->len) == 0;
}

static node_t *__vfs_lookup_child(node_t *parent, const char *name, size_t len) {
	struct lookup_tuple lookup = { .name = name, .len = len };
	struct tree_link *tlink;

	assert(parent);

	tlink = tree_lookup_child(&(parent->tree_link), vfs_lookup_cmp, &lookup);

	return tree_element(tlink, struct node, tree_link);
}

static node_t *__vfs_lookup_existing(node_t *parent, const char *path,
		const char **p_end_existent) {
	node_t *child;
	size_t len = 0;

	assert(parent && path);

	while ((path = path_next(path, &len))) {
		child = __vfs_lookup_child(parent, path, len);
		if (!child) {
			break;
		}

		path += len;
		parent = child;
	}

	if (p_end_existent) {
		*p_end_existent = path;
	}

	return parent;
}

node_t *vfs_lookup_child(node_t *parent, const char *name) {
	if (!parent) {
		parent = vfs_get_root();
	}

	return __vfs_lookup_child(parent, name, strlen(name));
}

node_t *vfs_lookup(node_t *parent, const char *path) {
	if (!parent) {
		parent = vfs_get_root();
	}

	parent = __vfs_lookup_existing(parent, path, &path);

	if (path_next(path, NULL)) {
		/* Have unresolved fragments in path. */
		return NULL;
	}

	return parent;
}

int vfs_add_leaf(node_t *child, node_t *parent) {
	tree_add_link(&(parent->tree_link), &(child->tree_link));
	return 0;
}

static node_t *__vfs_create_child(node_t *parent, const char *name, size_t len,
		mode_t mode) {
	node_t *child;
<<<<<<< HEAD
	if (NULL == (child = node_alloc(child_name))) {
		return NULL;
	}
	vfs_add_leaf(child, parent);
	while (NULL != (p_path = path_get_next_name(p_path, child_name,
											MAX_LENGTH_FILE_NAME))) {
		parent->type = NODE_TYPE_DIRECTORY;
		parent = child;
		if (NULL == (child = node_alloc(child_name))) {
			return NULL;
		}
=======

	assert(parent);
	assert(mode & S_IFMT, "Must provide a type of node, see S_IFXXX");

	child = node_alloc(name, len);
	if (child) {
		child->mode = mode;
>>>>>>> 31b25967
		vfs_add_leaf(child, parent);
	}
	return child;
}

node_t *vfs_create_child(node_t *parent, const char *name, mode_t mode) {
	if (!parent) {
		parent = vfs_get_root();
	}

	return __vfs_create_child(parent, name, strlen(name), mode);
}

node_t *vfs_create(node_t *parent, const char *path, mode_t mode) {
	size_t len = 0;

	if (!parent) {
		parent = vfs_get_root();
	}

	parent = __vfs_lookup_existing(parent, path, &path);
	path = path_next(path, &len);

	if (!path || path_next(path + len, NULL)) {
		/* Node already exists, or missing intermediate node. */
		return NULL;
	}

	return __vfs_create_child(parent, path, len, mode);
}

int vfs_del_leaf(node_t *node) {
	int rc;

	assert(node);

	rc = tree_unlink_link(&(node->tree_link));
	if (rc) {
		node_free(node);
	}
	return rc;
}

node_t *vfs_get_parent(node_t *child) {
	struct tree_link *tlink;

	tlink = &child->tree_link;

	return tree_element(tlink->par, struct node, tree_link);
}

node_t *vfs_get_root(void) {
<<<<<<< HEAD
	if (NULL == root_node) {
		root_node = node_alloc("/");
		assert(NULL != root_node);
		root_node->type = NODE_TYPE_DIRECTORY;
=======
	if (!root_node) {
		root_node = node_alloc("/", 0);
		assert(root_node);
		root_node->mode = S_IFDIR;
>>>>>>> 31b25967
		//TODO set pseudofs driver
	}
	return root_node;
}

node_t *vfs_get_exist_path(const char *path, char *exist_path, size_t buff_len) {
	struct node *node;
	struct node *parent;
	char cname[MAX_LENGTH_FILE_NAME]; /* child name buffer*/
	char *p_path;

	if (path[0] != '/') { /* we can operate only with full path now */
		return NULL;
	}

	parent = node = vfs_get_root(); /* we always start search from the root node */

	exist_path[0] = '\0';
	p_path = (char *)path;

	do {
		parent = node;
		p_path = path_get_next_name(p_path, cname, sizeof(cname));

		if (0 == strlen(cname)) {
			return parent; /* we found full path */
		}

<<<<<<< HEAD
		if (NULL != (node = vfs_get_child(cname, node))) {
=======
		if(NULL != (node = vfs_lookup_child(node, cname))) {
>>>>>>> 31b25967
			/*add node to exist_path*/
			strncat(exist_path, "/", buff_len);
			strncat((char *)exist_path, cname, buff_len);

			if (!node_is_directory(node)) { /* only directory may has children */
				return node; /* this is the last element in the path */
			}
			continue;
		}
		//TODO try to caching node from a block dev

	} while (NULL != (p_path) && NULL != node);


	return parent;
}<|MERGE_RESOLUTION|>--- conflicted
+++ resolved
@@ -27,7 +27,7 @@
 			(parent = vfs_get_parent(node))) {
 		strncpy((char *) path,
 				(const char *) &parent->name, MAX_LENGTH_FILE_NAME);
-		if ('/' != *path) {
+		if('/' != *path) {
 			strcat((char *) path, (const char *) "/");
 		}
 		strcat((char *) path, (const char *) buff);
@@ -120,19 +120,6 @@
 static node_t *__vfs_create_child(node_t *parent, const char *name, size_t len,
 		mode_t mode) {
 	node_t *child;
-<<<<<<< HEAD
-	if (NULL == (child = node_alloc(child_name))) {
-		return NULL;
-	}
-	vfs_add_leaf(child, parent);
-	while (NULL != (p_path = path_get_next_name(p_path, child_name,
-											MAX_LENGTH_FILE_NAME))) {
-		parent->type = NODE_TYPE_DIRECTORY;
-		parent = child;
-		if (NULL == (child = node_alloc(child_name))) {
-			return NULL;
-		}
-=======
 
 	assert(parent);
 	assert(mode & S_IFMT, "Must provide a type of node, see S_IFXXX");
@@ -140,7 +127,6 @@
 	child = node_alloc(name, len);
 	if (child) {
 		child->mode = mode;
->>>>>>> 31b25967
 		vfs_add_leaf(child, parent);
 	}
 	return child;
@@ -193,17 +179,10 @@
 }
 
 node_t *vfs_get_root(void) {
-<<<<<<< HEAD
-	if (NULL == root_node) {
-		root_node = node_alloc("/");
-		assert(NULL != root_node);
-		root_node->type = NODE_TYPE_DIRECTORY;
-=======
 	if (!root_node) {
 		root_node = node_alloc("/", 0);
 		assert(root_node);
 		root_node->mode = S_IFDIR;
->>>>>>> 31b25967
 		//TODO set pseudofs driver
 	}
 	return root_node;
@@ -215,7 +194,7 @@
 	char cname[MAX_LENGTH_FILE_NAME]; /* child name buffer*/
 	char *p_path;
 
-	if (path[0] != '/') { /* we can operate only with full path now */
+	if(path[0] != '/') { /* we can operate only with full path now */
 		return NULL;
 	}
 
@@ -228,20 +207,16 @@
 		parent = node;
 		p_path = path_get_next_name(p_path, cname, sizeof(cname));
 
-		if (0 == strlen(cname)) {
+		if(0 == strlen(cname)) {
 			return parent; /* we found full path */
 		}
 
-<<<<<<< HEAD
-		if (NULL != (node = vfs_get_child(cname, node))) {
-=======
 		if(NULL != (node = vfs_lookup_child(node, cname))) {
->>>>>>> 31b25967
 			/*add node to exist_path*/
 			strncat(exist_path, "/", buff_len);
 			strncat((char *)exist_path, cname, buff_len);
 
-			if (!node_is_directory(node)) { /* only directory may has children */
+			if(!node_is_directory(node)) { /* only directory may has children */
 				return node; /* this is the last element in the path */
 			}
 			continue;
