--- conflicted
+++ resolved
@@ -6,14 +6,13 @@
  * @author Alexander Kalmuk
  */
 
-#if 0
 #include <unistd.h>
 #include <fcntl.h>
 #include <stdlib.h>
 #include <errno.h>
 #include <string.h>
 
-//#include "../kernel/task/common.h" //TODO this is very bad way to include headers
+#include "../kernel/task/common.h" //TODO this is very bad way to include headers
 #include <kernel/task.h>
 #include <kernel/task/idx.h>
 #include <kernel/task/io_sync.h>
@@ -26,16 +25,64 @@
 
 #include <termios.h>
 #include <drivers/termios_ops.h>
-#include <fs/pipe.h>
-
-
-//static int pipe_close(struct idx_desc *desc);
-//static int pipe_read(struct idx_desc *data, void *buf, size_t nbyte);
-//static int pipe_write(struct idx_desc *data, const void *buf, size_t nbyte);
-//static int pipe_fcntl(struct idx_desc *data, int cmd, va_list args);
+
+#define DEFAULT_PIPE_BUFFER_SIZE OPTION_GET(NUMBER, pipe_buffer_size)
+#define MAX_PIPE_BUFFER_SIZE     OPTION_GET(NUMBER, max_pipe_buffer_size)
+
+struct pipe {
+	struct ring_buff *buff;       /**< Buffer to store data */
+	size_t buf_size;              /**< Size of buffer. May be changed by pipe_set_buf_size() */
+	struct idx_desc_data *reading_end; /**< Reading end of pipe */
+	struct idx_desc_data *writing_end; /**< Writing end of pipe */
+	struct event read_wait;       /**< Event to activate reading when pipe was not empty */
+	struct event write_wait;      /**< Event to activate writing when pipe was not full */
+	struct io_sync ios_read;
+	struct io_sync ios_write;
+
+	/* FIXME used by pipe io, will follow pipe_pty when thrown  */
+	char has_tio;
+	struct termios tio;
+};
+
+static int pipe_close(struct idx_desc *desc);
+static int pipe_read(struct idx_desc *data, void *buf, size_t nbyte);
+static int pipe_write(struct idx_desc *data, const void *buf, size_t nbyte);
+static int pipe_fcntl(struct idx_desc *data, int cmd, va_list args);
 
 /* Set size of pipe's buffer. */
-//static void pipe_set_buf_size(struct pipe *pipe, size_t size);
+static void pipe_set_buf_size(struct pipe *pipe, size_t size);
+
+static inline void writing_enable(struct pipe *pipe) {
+	if (pipe->writing_end)
+		io_sync_enable(pipe->writing_end->ios, IO_SYNC_WRITING);
+}
+
+static inline void reading_enable(struct pipe *pipe) {
+	if (pipe->reading_end)
+		io_sync_enable(pipe->reading_end->ios, IO_SYNC_READING);
+}
+
+static inline void writing_disable(struct pipe *pipe) {
+	if (pipe->writing_end)
+		io_sync_disable(pipe->writing_end->ios, IO_SYNC_WRITING);
+}
+
+static inline void reading_disable(struct pipe *pipe) {
+	if (pipe->reading_end)
+		io_sync_disable(pipe->reading_end->ios, IO_SYNC_READING);
+}
+
+static const struct task_idx_ops read_ops = {
+		.read = pipe_read,
+		.close = pipe_close,
+		.fcntl = pipe_fcntl,
+};
+
+static const struct task_idx_ops write_ops = {
+		.write = pipe_write,
+		.close = pipe_close,
+		.fcntl = pipe_fcntl,
+};
 
 int pipe(int pipefd[2]) {
 	struct pipe *pipe;
@@ -59,7 +106,6 @@
 	io_sync_init(&pipe->ios_read, 0, 0);
 	io_sync_init(&pipe->ios_write, 0, 0);
 
-#if 0
 	pipefd[1] = task_self_idx_alloc(&write_ops, pipe,
 			&pipe->ios_write);
 	if (pipefd[1] < 0) {
@@ -85,7 +131,7 @@
 
 	/* And enable writing in pipe */
 	io_sync_enable(pipe->writing_end->ios, IO_SYNC_WRITING);
-#endif
+
 	return 0;
 
 free_memory:
@@ -95,9 +141,6 @@
 	SET_ERRNO(res);
 	return -1;
 }
-<<<<<<< HEAD
-#endif
-=======
 
 static int pipe_close(struct idx_desc *desc) {
 	struct pipe *pipe;
@@ -343,4 +386,3 @@
 
 	return 0;
 }
->>>>>>> 41fe51fb
