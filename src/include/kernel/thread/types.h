--- conflicted
+++ resolved
@@ -13,12 +13,9 @@
 #include <hal/context.h>
 
 #include <kernel/sched/sched_strategy.h>
-<<<<<<< HEAD
 #include <kernel/thread/state.h>
 #include <kernel/thread/signal.h>
-=======
 #include <kernel/thread/wait_data.h>
->>>>>>> 88a4ea17
 #include <kernel/thread/thread_stack.h>
 #include <kernel/thread/thread_local.h>
 #include <kernel/thread/thread_res_state.h>
@@ -52,12 +49,8 @@
 
 	struct thread_res_state resinfo;   /**< Resources state info*/
 
-<<<<<<< HEAD
-	struct wait_link   *wait_link;    /**< Hold data in waiting mode */
+	struct wait_data   wait_data;    /**< Hold data in waiting mode */
 	struct sigstate    sigstate;     /**< Pending signal(s). */
-=======
-	struct wait_data   wait_data;    /**< Hold data in waiting mode */
->>>>>>> 88a4ea17
 
 	struct sched_attr  sched_attr;   /**< Scheduler-private data. */
 
