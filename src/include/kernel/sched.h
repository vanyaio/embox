--- conflicted
+++ resolved
@@ -20,10 +20,6 @@
 #include <kernel/sched/sched_priority.h>
 
 #include <kernel/time/time.h>
-
-
-
-
 
 #define SCHED_TIMEOUT_INFINITE     (unsigned long)(-1)
 
@@ -70,7 +66,7 @@
  * @param lwt
  *   Lwthread which will be added.
  */
-extern void sched_lwthread_wake(struct lwthread *lwt) ;
+extern void sched_lwthread_wake(struct lwthread *lwt);
 
 /**
  * Makes exit thread and removes thread from scheduler.
@@ -123,6 +119,8 @@
  */
 extern void schedule(void);
 
+extern void sched_thread_switch(struct thread *prev, struct thread *next);
+
 extern void sched_ack_switched(void);
 
 /**
@@ -139,8 +137,6 @@
  */
 extern void sched_signal(struct thread *thread);
 
-<<<<<<< HEAD
-=======
 __END_DECLS
 
 #include <kernel/thread/signal_lock.h>
@@ -169,5 +165,4 @@
 	}))
 
 
->>>>>>> 9b19d76f
 #endif /* KERNEL_SCHED_H_ */