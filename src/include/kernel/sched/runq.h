/**
 * @file
 *
 * @date Jul 29, 2013
 * @author: Anton Bondarev
 */

#ifndef SCHED_RUNQ_H_
#define SCHED_RUNQ_H_


#include <module/embox/kernel/sched/strategy/runq_api.h>

struct runnable;

<<<<<<< HEAD
extern void runq_queue_init(runq_queue_t *queue);
extern void runq_queue_insert(runq_queue_t *queue, struct runnable *runnable);
extern void runq_queue_remove(runq_queue_t *queue, struct runnable *runnable);
extern struct runnable *runq_queue_extract(runq_queue_t *queue);
=======
extern void runq_init(runq_t *queue);
extern void runq_insert(runq_t *queue, struct thread *thread);
extern void runq_remove(runq_t *queue, struct thread *thread);
extern struct thread *runq_extract(runq_t *queue);
>>>>>>> 8bbe2711

extern void runq_item_init(runq_item_t *runq_link);

#endif /* SCHED_RUNQ_H_ */<|MERGE_RESOLUTION|>--- conflicted
+++ resolved
@@ -13,17 +13,10 @@
 
 struct runnable;
 
-<<<<<<< HEAD
-extern void runq_queue_init(runq_queue_t *queue);
-extern void runq_queue_insert(runq_queue_t *queue, struct runnable *runnable);
-extern void runq_queue_remove(runq_queue_t *queue, struct runnable *runnable);
-extern struct runnable *runq_queue_extract(runq_queue_t *queue);
-=======
 extern void runq_init(runq_t *queue);
-extern void runq_insert(runq_t *queue, struct thread *thread);
-extern void runq_remove(runq_t *queue, struct thread *thread);
-extern struct thread *runq_extract(runq_t *queue);
->>>>>>> 8bbe2711
+extern void runq_insert(runq_t *queue, struct runnable *runnable);
+extern void runq_remove(runq_t *queue, struct runnable *runnable);
+extern struct runnable *runq_extract(runq_t *queue);
 
 extern void runq_item_init(runq_item_t *runq_link);
 
