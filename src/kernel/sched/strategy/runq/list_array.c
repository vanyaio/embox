/**
 * @file
 * @brief
 *
 * @date 06.03.2013
 * @author Anton Bulychev
 */

#include <util/dlist.h>

#include <kernel/runnable/runnable.h>
#include <kernel/task.h>
#include <kernel/sched/sched_strategy.h>

#include <module/embox/arch/smp.h>
#include <kernel/cpu/cpu.h>


void runq_item_init(runq_item_t *runq_link) {
	dlist_head_init(runq_link);
}

/* runq operations */

void runq_init(runq_t *queue) {
	int i;

	for (i = SCHED_PRIORITY_MIN; i <= SCHED_PRIORITY_MAX; i++) {
		dlist_init(&queue->list[i]);
	}
}

<<<<<<< HEAD
void runq_queue_insert(runq_queue_t *queue, struct runnable *runnable) {
	dlist_add_prev(&runnable->sched_attr.runq_link,
			&queue->list[runnable_priority_get(runnable)]);
}

void runq_queue_remove(runq_queue_t *queue, struct runnable *runnable) {
	dlist_del(&runnable->sched_attr.runq_link);
}

struct runnable *runq_queue_extract(runq_queue_t *queue) {
	struct runable *runnable = NULL;
=======
void runq_insert(runq_t *queue, struct thread *thread) {
	dlist_add_prev(&thread->sched_attr.runq_link,
			&queue->list[thread_priority_get(thread)]);
}

void runq_remove(runq_t *queue, struct thread *thread) {
	dlist_del(&thread->sched_attr.runq_link);
}

struct thread *runq_extract(runq_t *queue) {
	struct thread *thread = NULL;
>>>>>>> 8bbe2711
	int i;

	for (i = SCHED_PRIORITY_MAX; i >= SCHED_PRIORITY_MIN; i--) {
		struct runnable *r, *nxt;
		dlist_foreach_entry(r, nxt, &queue->list[i], sched_attr.runq_link) {
			/* Checking the affinity */
			unsigned int mask = 1 << cpu_get_id();

			if (sched_affinity_check(r, mask)) {
				runnable = r;
				break;
			}
		}

<<<<<<< HEAD
		if (runnable) {
			runq_queue_remove(queue, runnable);
=======
		if (thread) {
			runq_remove(queue, thread);
>>>>>>> 8bbe2711
			break;
		}
	}

	return runnable;
}<|MERGE_RESOLUTION|>--- conflicted
+++ resolved
@@ -30,31 +30,17 @@
 	}
 }
 
-<<<<<<< HEAD
-void runq_queue_insert(runq_queue_t *queue, struct runnable *runnable) {
+void runq_insert(runq_t *queue, struct runnable *runnable) {
 	dlist_add_prev(&runnable->sched_attr.runq_link,
 			&queue->list[runnable_priority_get(runnable)]);
 }
 
-void runq_queue_remove(runq_queue_t *queue, struct runnable *runnable) {
+void runq_remove(runq_t *queue, struct runnable *runnable) {
 	dlist_del(&runnable->sched_attr.runq_link);
 }
 
-struct runnable *runq_queue_extract(runq_queue_t *queue) {
-	struct runable *runnable = NULL;
-=======
-void runq_insert(runq_t *queue, struct thread *thread) {
-	dlist_add_prev(&thread->sched_attr.runq_link,
-			&queue->list[thread_priority_get(thread)]);
-}
-
-void runq_remove(runq_t *queue, struct thread *thread) {
-	dlist_del(&thread->sched_attr.runq_link);
-}
-
-struct thread *runq_extract(runq_t *queue) {
-	struct thread *thread = NULL;
->>>>>>> 8bbe2711
+struct runnable *runq_extract(runq_t *queue) {
+	struct runnable *runnable = NULL;
 	int i;
 
 	for (i = SCHED_PRIORITY_MAX; i >= SCHED_PRIORITY_MIN; i--) {
@@ -69,13 +55,8 @@
 			}
 		}
 
-<<<<<<< HEAD
 		if (runnable) {
-			runq_queue_remove(queue, runnable);
-=======
-		if (thread) {
-			runq_remove(queue, thread);
->>>>>>> 8bbe2711
+			runq_remove(queue, runnable);
 			break;
 		}
 	}
