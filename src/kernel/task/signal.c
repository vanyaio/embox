/**
 * @file
 * @brief
 *
 * @author  Anton Kozlov
 * @date    20.06.2012
 */

#include <math.h>
#include <kernel/task/task_table.h>
#include <kernel/task/signal.h>
#include <hal/ipl.h>
#include <kernel/thread/sched.h>
#include "common.h"

extern void context_enter_frame(struct context *ctx, void (*pc)(void));

static int task_some_thd_run(struct task *task);

void task_signal_send(struct task *task, int sig) {

	task->signal_table->sig_mask |= 1 << sig;

	task_some_thd_run(task);
}

static int task_some_thd_run(struct task *task) {
	struct thread *th;
	int res = -1;

	list_for_each_entry(th, &task->threads, task_link) {
		if ((res = sched_tryrun(th)) != -1) {
			break;
		}
	}

	return res;

}

static void task_terminate(int sig) {
	task_exit(NULL);
}

static void task_global_sig_handler(void) {
	struct task_signal_table *sig_table = task_self()->signal_table;
	int sig_occured = sig_table->last_sig;

	sched_unlock();

	task_signal_table_get(sig_table, sig_occured)(sig_occured);

	sched_lock();
}

static void task_terminate(int sig) {
	task_exit(NULL);
}

static void task_signal_table_init(struct task *task, void *_signal_table) {
	int sig;
<<<<<<< HEAD
	struct task_signal_table *sig_table = (struct task_signal_table *) _signal_table;

	task->signal_table = sig_table;

	for (sig = 0; sig < TASK_SIGNAL_MAX_N; sig++) {
		task_signal_table_set(_signal_table, sig, task_terminate);
	}
}

static void task_signal_table_inherit(struct task *task, struct task *parent_task) {
=======
>>>>>>> 1413ee9e

	struct task_signal_table *sig_table = (struct task_signal_table *) _signal_table;

	for (sig = 0; sig < TASK_SIGNAL_MAX_N; sig++) {
		task_signal_table_set(sig_table, sig, task_terminate);
	}

	task->signal_table = sig_table;
}

static const struct task_resource_desc signal_resource = {
	.init = task_signal_table_init,
	.resource_size = sizeof(struct task_signal_table),
};

static int notify_hnd(struct thread *prev, struct thread *next) {
	struct task_signal_table *sig_table= next->task->signal_table;
	int sig = (sig_table->sig_mask ? blog2(sig_table->sig_mask) : 0);

	if (sig) {
		sig_table->sig_mask &= ~(1 << sig);
		sig_table->last_sig = sig;
		context_enter_frame(&next->context, task_global_sig_handler);
	}

	return 0;
}

TASK_RESOURCE_DESC(&signal_resource);

TASK_RESOURCE_NOTIFY(notify_hnd);<|MERGE_RESOLUTION|>--- conflicted
+++ resolved
@@ -9,7 +9,6 @@
 #include <math.h>
 #include <kernel/task/task_table.h>
 #include <kernel/task/signal.h>
-#include <hal/ipl.h>
 #include <kernel/thread/sched.h>
 #include "common.h"
 
@@ -53,25 +52,8 @@
 	sched_lock();
 }
 
-static void task_terminate(int sig) {
-	task_exit(NULL);
-}
-
 static void task_signal_table_init(struct task *task, void *_signal_table) {
 	int sig;
-<<<<<<< HEAD
-	struct task_signal_table *sig_table = (struct task_signal_table *) _signal_table;
-
-	task->signal_table = sig_table;
-
-	for (sig = 0; sig < TASK_SIGNAL_MAX_N; sig++) {
-		task_signal_table_set(_signal_table, sig, task_terminate);
-	}
-}
-
-static void task_signal_table_inherit(struct task *task, struct task *parent_task) {
-=======
->>>>>>> 1413ee9e
 
 	struct task_signal_table *sig_table = (struct task_signal_table *) _signal_table;
 
@@ -97,6 +79,7 @@
 		context_enter_frame(&next->context, task_global_sig_handler);
 	}
 
+
 	return 0;
 }
 
