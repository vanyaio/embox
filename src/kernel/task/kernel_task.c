--- conflicted
+++ resolved
@@ -7,11 +7,8 @@
 #include <kernel/task.h>
 #include <kernel/task/kernel_task.h>
 #include <kernel/task/task_table.h>
-<<<<<<< HEAD
 
 #include <embox/unit.h>
-=======
->>>>>>> 4885afcd
 
 EMBOX_UNIT_INIT(kernel_task_init);
 
@@ -23,34 +20,21 @@
 
 static int kernel_task_init(void) {
 	int ktask_id;
-<<<<<<< HEAD
-	struct task *t;
-	//struct thread *idle_thread; /* main thread for kernel task */
-=======
 	struct task *ktask;
->>>>>>> 4885afcd
 
 	ktask = task_kernel_task();
 	assert(ktask != NULL);
 
-<<<<<<< HEAD
-	ktask_id = task_table_add(t);
-=======
 	ktask_id = task_table_add(ktask);
->>>>>>> 4885afcd
 	if (ktask_id < 0) {
 		return ktask_id;
 	}
 
-<<<<<<< HEAD
-	task_init(t, ktask_id, "kernel", NULL, TASK_PRIORITY_DEFAULT);
-=======
 	/* task_get_main returns a value which already initialized
 	 * by thread.core module in the file idle_thread.c by the
 	 * idle_thread_create() function */
 	task_init(ktask, ktask_id, "kernel", task_get_main(ktask),
 			TASK_PRIORITY_DEFAULT);
->>>>>>> 4885afcd
 
 	return 0;
 }