/**
 * @file
 * @brief Thread management API implementation.
 *
 * @date 22.04.10
 * @author Dmitry Avdyukhin
 *          - Initial implementation
 * @author Alina Kramar
 *          - Thread control block memory allocation
 *          - Move state management code into the scheduler
 *          - Suspend/resume logic
 * @author Eldar Abusalimov
 *          - Reviewing and simplifying threads API
 *          - Stack allocation
 * @author Anton Kozlov
 *          - Tasks binding
 *
 * @see tests/kernel/thread/core_test.c
 */

#include <assert.h>
#include <errno.h>
#include <stdbool.h>
#include <stdint.h>
#include <time.h>

#include <embox/unit.h>

#include <kernel/thread.h>
#include <kernel/task.h>
#include <kernel/sched.h>
#include <kernel/thread/signal.h>
#include <kernel/thread/thread_alloc.h>
#include <kernel/sched/sched_priority.h>

#include <kernel/panic.h>

#include <hal/context.h>
#include <err.h>

EMBOX_UNIT_INIT(thread_core_init);


static int id_counter; // TODO make it an indexator


/**
 * Wrapper for thread start routine.
 * Called from sched_switch() function with interrupts off.
 */
static void __attribute__((noreturn)) thread_trampoline(void) {
	struct thread *current = thread_self();
	void *res;

	assert(!critical_allows(CRITICAL_SCHED_LOCK), "0x%x", (uint32_t)__critical_count);

	sched_ack_switched();

	assert(!critical_inside(CRITICAL_SCHED_LOCK));

	/* execute user function handler */
	res = current->run(current->run_arg);
	thread_exit(res);
	/* NOTREACHED */
}

struct thread *thread_create(unsigned int flags, void *(*run)(void *), void *arg) {
	int ret;
	struct thread *t;

	/* check mutually exclusive flags */
	if ((flags & THREAD_FLAG_PRIORITY_LOWER)
			&& (flags & THREAD_FLAG_PRIORITY_HIGHER)) {
		return err_ptr(EINVAL);
	}

	if((flags & THREAD_FLAG_NOTASK) && !(flags & THREAD_FLAG_SUSPENDED)) {
		return err_ptr(EINVAL);
	}

	/* check correct executive function */
	if (!run) {
		return err_ptr(EINVAL);
	}

	/* below we will work with thread's instances and therefore we need to
	 * lock scheduler (disable scheduling) to our structures is not be
	 * corrupted
	 */
	sched_lock();
	{
		/* allocate memory */
		if (!(t = thread_alloc())) {
			t = err_ptr(ENOMEM);
			goto out;
		}

		/* initialize internal thread structure */
		thread_init(t, flags, run, arg);

		/* link with task if needed */
		if (!(flags & THREAD_FLAG_NOTASK)) {
			ret = thread_register(task_self(), t);
			if (ret != 0) {
				t = err_ptr(-ret);
				goto out;
			}
		}

		thread_cancel_init(t);

		if (!(flags & THREAD_FLAG_SUSPENDED)) {
			thread_launch(t);
		}

		if (flags & THREAD_FLAG_DETACHED) {
			thread_detach(t);
		}
	}
out:
	sched_unlock();

	return t;
}

void thread_init(struct thread *t, unsigned int flags,
		void *(*run)(void *), void *arg) {
	sched_priority_t priority;

	assert(t);
	assert(run);
	assert(thread_stack_get(t));
	assert(thread_stack_get_size(t));

	t->id = id_counter++; /* setup thread ID */

	dlist_init(&t->thread_link); /* default unlink value */

	t->critical_count = __CRITICAL_COUNT(CRITICAL_SCHED_LOCK);
	t->lock = SPIN_UNLOCKED;
	t->ready = false;
	t->active = false;
	t->waiting = true;
	t->state = TS_INIT;

	/* set executive function and arguments pointer */
	t->run = run;
	t->run_arg = arg;

	t->joining = NULL;

	/* calculate current thread priority. It can be change later with
	 * thread_set_priority () function
	 */
	if (flags & THREAD_FLAG_PRIORITY_INHERIT) {
		priority = thread_priority_get(thread_self());
	} else {
		priority = THREAD_PRIORITY_DEFAULT;
	}

	if ((flags & THREAD_FLAG_PRIORITY_LOWER)
			&& (priority > THREAD_PRIORITY_MIN)) {
		priority--;
	} else if ((flags & THREAD_FLAG_PRIORITY_HIGHER)
			&& (priority < THREAD_PRIORITY_HIGH)) {
		priority++;
	}

	/* setup thread priority. Now we have not started thread yet therefore we
	 * just set both base and scheduling priority in default value.
	 */
	thread_priority_init(t, priority);

	/* cpu context init */
	context_init(&t->context, true); /* setup default value of CPU registers */
	context_set_entry(&t->context, thread_trampoline);/*set entry (IP register*/
	/* setup stack pointer to the top of allocated memory
	 * The structure of kernel thread stack follow:
	 * +++++++++++++++ top
	 *                  |
	 *                  v
	 * the thread structure
	 * xxxxxxx
	 * the end
	 * +++++++++++++++ bottom (t->stack - allocated memory for the stack)
	 */
	context_set_stack(&t->context,
			thread_stack_get(t) + thread_stack_get_size(t));

	sigstate_init(&t->sigstate);

	/* Initializes scheduler strategy data of the thread */
	runq_item_init(&t->sched_attr.runq_link);
	sched_affinity_init(t);
	sched_timing_init(t);
}

static void thread_delete(struct thread *t) {
	static struct thread *zombie = NULL;

	assert(t);
	assert(t->state & TS_EXITED);

<<<<<<< HEAD
	thread_unregister(t->task, t);
	sigstate_init(&t->sigstate);

	runq_item_init(&t->sched_attr.runq_link);
	sched_affinity_init(t);
	sched_timing_init(t);
=======
	task_remove_thread(t->task, t);
>>>>>>> 41fe51fb

	if (zombie) {
		thread_free(zombie);
	}

	if (t != thread_self()) {
		assert(!t->active);
		assert(!t->ready);
		thread_free(t);
		zombie = NULL;
	} else {
		zombie = t;
	}
}

void __attribute__((noreturn)) thread_exit(void *ret) {
	struct thread *current = thread_self();
	struct task *task = task_self();
	struct thread *joining;

	/* We can free only not main threads */
	if (task->main_thread == current) {
		/* We are last thread. */
		task_exit(ret);
		/* NOTREACHED */
	}

	sched_lock();

	// sched_finish(current);
	current->waiting = true;
	current->state |= TS_EXITED;

	/* Wake up a joining thread (if any).
	 * Note that joining and run_ret are both in a union. */
	joining = current->joining;
	if (joining) {
		current->run_ret = ret;
		sched_wakeup(joining);
	}

	if (current->state & TS_DETACHED)
		/* No one references this thread anymore. Time to delete it. */
		thread_delete(current);

	schedule();

	/* NOTREACHED */
	sched_unlock();  /* just to be honest */
	panic("Returning from thread_exit()");
}

int thread_join(struct thread *t, void **p_ret) {
	struct thread *current = thread_self();
	int ret = 0;

	assert(t);

	if (t == current)
		return -EDEADLK;

	sched_lock();
	{
		assert(!t->joining);
		assert(!(t->state & TS_DETACHED));

		t->joining = current;
		ret = SCHED_WAIT(t->state & TS_EXITED);
		if (ret) {
			goto out;
		}

		if (p_ret)
			*p_ret = t->run_ret;

		thread_delete(t);
	}
out:
	sched_unlock();

	return ret < 0 ? ret : 0;
}

int thread_detach(struct thread *t) {
	assert(t);

	sched_lock();
	{
		assert(!t->joining);
		assert(!(t->state & TS_DETACHED));

		if (!(t->state & TS_EXITED))
			/* The target will free itself upon finishing. */
			t->state |= TS_DETACHED;
		else
			/* The target thread has finished, free it here. */
			thread_delete(t);
	}
	sched_unlock();

	return 0;
}

int thread_launch(struct thread *t) {
	return sched_wakeup(t) ? 0 : -EINVAL;
}

int thread_terminate(struct thread *t) {
	assert(t);

	sched_lock();
	{
		// sched_finish(t);
		// assert(0, "NIY");
		// thread_delete(t);
	}
	sched_unlock();

	return 0;
}

void thread_yield(void) {
	sched_post_switch();
}

int thread_set_priority(struct thread *t, sched_priority_t new_priority) {
	// sched_priority_t prior;

	assert(t);
	assert(t->task);

	if ((new_priority < THREAD_PRIORITY_MIN)
			|| (new_priority > THREAD_PRIORITY_MAX)) {
		return -EINVAL;
	}

	// prior = sched_priority_thread(t->task->priority, thread_priority_get(t));
	// if(new_priority != prior) {
	// 	prior = sched_priority_full(t->task->priority, new_priority);
	// 	sched_change_priority(t, prior);
	// }

 	sched_change_priority(t, new_priority);


	return 0;
}

sched_priority_t thread_get_priority(struct thread *t) {
	assert(t);

	return sched_priority_thread(t->task->priority, thread_priority_get(t));
}

clock_t thread_get_running_time(struct thread *t) {
	clock_t running;

	sched_lock();
	{
		running = sched_timing_get(t);

	}
	sched_unlock();

	return running;
}

extern struct thread *idle_thread_create(void);
extern struct thread *boot_thread_create(void);

static int thread_core_init(void) {
	struct thread *idle;
	struct thread *current;

	id_counter = 0; /* start enumeration */

	idle = idle_thread_create(); /* idle thread always has ID=0 */
	current = boot_thread_create(); /* 'init' thread ID=1 */

	return sched_init(idle, current);
}<|MERGE_RESOLUTION|>--- conflicted
+++ resolved
@@ -201,16 +201,7 @@
 	assert(t);
 	assert(t->state & TS_EXITED);
 
-<<<<<<< HEAD
 	thread_unregister(t->task, t);
-	sigstate_init(&t->sigstate);
-
-	runq_item_init(&t->sched_attr.runq_link);
-	sched_affinity_init(t);
-	sched_timing_init(t);
-=======
-	task_remove_thread(t->task, t);
->>>>>>> 41fe51fb
 
 	if (zombie) {
 		thread_free(zombie);
