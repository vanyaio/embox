--- conflicted
+++ resolved
@@ -34,7 +34,7 @@
 	size_t i;
 
 	for(i = 0; i < ARRAY_SPREAD_SIZE(__block_dev_registry); i++) {
-		if (!strcmp(__block_dev_registry[i].name, name)) {
+		if(!strcmp(__block_dev_registry[i].name, name)) {
 			b_dev = (block_dev_module_t *) &(__block_dev_registry[i]);
 			return b_dev;
 		}
@@ -73,11 +73,7 @@
 	bdev->driver = driver;
 	bdev->privdata = privdata;
 
-<<<<<<< HEAD
-	if (NULL == (node = vfs_add_path(path, NULL))) {
-=======
 	if (NULL == (node = vfs_create(NULL, path, S_IFBLK | S_IRALL | S_IWALL))) {
->>>>>>> 31b25967
 		pool_free(&blockdev_pool, bdev);
 		index_free(&block_dev_idx, bdev->id);
 		return NULL;
@@ -151,29 +147,29 @@
 	block_dev_cache_free(dev);
 
 	bdev = block_dev(dev);
-	if (NULL == (cache = bdev->cache = pool_alloc(&cache_pool))) {
+	if(NULL == (cache = bdev->cache = pool_alloc(&cache_pool))) {
 		return NULL;
 	}
 
 	cache->lastblkno = -1;
 	cache->buff_cntr = -1;
 
-	if (0 >= (cache->blksize =
+	if(0 >= (cache->blksize =
 			block_dev_ioctl(bdev, IOCTL_GETBLKSIZE, NULL, 0))) {
 		return NULL;
 	}
 
 	/* cache size is a multiple of the memory page */
 	pagecnt = 1;
-	if (cache->blksize > PAGE_SIZE()) {
+	if(cache->blksize > PAGE_SIZE()) {
 		pagecnt = cache->blksize / PAGE_SIZE();
-		if (cache->blksize % PAGE_SIZE()) {
+		if(cache->blksize % PAGE_SIZE()) {
 			pagecnt++;
 		}
 	}
 	cache->blkfactor = pagecnt;
 
-	if (NULL == (cache->pool = page_alloc(__phymem_allocator, blocks * pagecnt))) {
+	if(NULL == (cache->pool = page_alloc(__phymem_allocator, blocks * pagecnt))) {
 		return NULL;
 	}
 	cache->depth = blocks;
@@ -190,12 +186,12 @@
 	}
 	bdev = block_dev(dev);
 
-	if (NULL == (cache = bdev->cache)) {
+	if(NULL == (cache = bdev->cache)) {
 		return NULL;
 	}
 
 	/* set pointer to the buffer in pool */
-	if (cache->lastblkno != blkno) {
+	if(cache->lastblkno != blkno) {
 		cache->buff_cntr++;
 		cache->buff_cntr %= cache->depth;
 
