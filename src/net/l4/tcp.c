--- conflicted
+++ resolved
@@ -35,12 +35,10 @@
 #include <kernel/printk.h>
 #include <prom/prom_printf.h>
 
-<<<<<<< HEAD
-#include <err.h>
-=======
 #include <net/lib/ipv4.h>
 #include <net/lib/ipv6.h>
->>>>>>> 1a04aabd
+
+#include <err.h>
 
 EMBOX_UNIT_INIT(tcp_init);
 EMBOX_NET_PROTO(ETH_P_IP, IPPROTO_TCP, tcp_rcv, NULL);
@@ -490,7 +488,6 @@
 static enum tcp_ret_code tcp_st_listen(struct tcp_sock *tcp_sk,
 		const struct tcphdr *tcph, struct sk_buff *skb,
 		struct tcphdr *out_tcph) {
-	//int ret;
 	struct sock *newsk;
 	struct inet_sock *in_newsk;
 	struct inet6_sock *in6_newsk;
@@ -513,18 +510,11 @@
 		tcp_sock_unlock(tcp_sk, TCP_SYNC_CONN_QUEUE);
 
 		/* Allocate new socket for this connection */
-<<<<<<< HEAD
 		newsk = sock_create(to_sock(tcp_sk)->opt.so_domain,
 				SOCK_STREAM, IPPROTO_TCP);
 
 		if (err(newsk) != 0) {
-			printk("%s: can't alloc socket\n", __func__);
-=======
-		ret = sock_create(to_sock(tcp_sk)->opt.so_domain,
-				SOCK_STREAM, IPPROTO_TCP, &newsk);
-		if (ret != 0) {
 			printk("tcp_st_listen: can't alloc socket\n");
->>>>>>> 1a04aabd
 			tcp_sock_lock(tcp_sk, TCP_SYNC_CONN_QUEUE);
 			{
 				assert(tcp_sk->conn_wait_len != 0);
