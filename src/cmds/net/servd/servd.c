/**
 * @file
 * @brief Simple HTTP server
 * @date 16.04.12
 * @author Vita Loginova
 */

#include <string.h>
#include <errno.h>
#include <stdio.h>
#include <getopt.h>
#include <arpa/inet.h>
#include <net/ip.h>
#include <fcntl.h>

#include <net/socket.h>
#include <net/inetdevice.h>
#include <cmd/web_server.h>
#include <cmd/servd.h>
#include <embox/web_service.h>
#include <embox/cmd.h>
#include <kernel/task.h>


EMBOX_CMD(servd);

static int web_server_started = 0;
static int web_server_task;

static void welcome_message(void) {
	/* FIXME cheat to get local ip */
	struct in_addr local_addr;
	struct in_device *in_dev;

	in_dev = inet_dev_find_by_name("eth0");
	local_addr.s_addr = in_dev ? in_dev->ifa_address : 0;
	printf("Welcome to http://%s\n", inet_ntoa(local_addr));
}

static int run_service(const char *service) {
	int ret;

	ret = web_service_add(service);
	if (ret < 0) {
		printf("start the service %s ended in failure\n", service);
		return ret;
	}

	printf("service %s started\n", service);
	return 0;
}

static int stop_service(const char *service) {
#if 0
	int ret;

	ret = web_service_stop(service);
	if (ret < 0) {
		printf("stop the service %s ended in failure\n", service);
		return ret;
	}

	printf("service %s stopped\n", service);
#endif
	return 0;
}


static void * start_server(void *unused) {
	int ret, host, client;
	struct sockaddr_in addr;
	socklen_t addr_len;

	addr.sin_family = AF_INET;
	addr.sin_port = htons(80);
	addr.sin_addr.s_addr = htonl(INADDR_ANY);

	/* Create listen socket */
	host = ret = socket(AF_INET, SOCK_STREAM, IPPROTO_TCP);
	if (ret < 0) {
		printf("Error.. can't create socket. errno=%d\n", errno);
		web_server_started = 0;
		return (void *)ret;
	}

	ret = bind(host, (struct sockaddr *) &addr, sizeof(addr));
	if (ret < 0) {
		printf("Error.. bind() failed. errno=%d\n", errno);
<<<<<<< HEAD
		web_server_started = 0;
		close(host);
		return (void *)ret;
=======
		web_server_started = -1;
		close(host);
		return (void*) res;
>>>>>>> ff9c9eae
	}

	ret = listen(host, 1);
	if (ret < 0) {
		printf("Error.. listen() failed. errno=%d\n", errno);
<<<<<<< HEAD
		web_server_started = 0;
		close(host);
		return (void *)ret;
=======
		web_server_started = -1;
		close(host);
		return (void*) res;
>>>>>>> ff9c9eae
	}

	welcome_message();

	while (web_server_started) {
		client = ret = accept(host, (struct sockaddr *) &addr, &addr_len);
		if (ret < 0) {
			printf("Error.. accept() failed. errno=%d\n", errno);
			web_server_started = 0;
			close(host);
			return (void *)ret;
		}
		client_process(client);
	}

	close(host);
<<<<<<< HEAD
	return (void *)0;
=======
	return (void*) 0;
>>>>>>> ff9c9eae
}

int configure_server(const char *config_file) {
	char *cur, *prev;
	char buff[512];
	FILE *file;

	file = fopen(config_file, "r");
	if (file == NULL) {
		printf("File '%s` doesn't exists\n", config_file);
		return -1;
	}

	memset(&buff[0], 0, sizeof buff);

	if (fread(buff, 1, sizeof buff - 1, file) < 0) {
		printf("Can't read from file '%s`\n", config_file);
		return -1;
	}

<<<<<<< HEAD
	prev = buff;
	while (1) {
		cur = strchr(prev, '\n');
		if (cur == NULL) {
			break;
		}
		cur[0] = '\0';
		run_service(prev);
		prev = ++cur;
=======
	addr.sin_family = AF_INET;
	addr.sin_port = htons(80);
	addr.sin_addr.s_addr = htonl(inet_addr("10.0.2.16"));

	res = connect(sock, (struct sockaddr *) &addr, sizeof(addr));
	if (res < 0) {
		close(sock);
		return -1;
>>>>>>> ff9c9eae
	}

	fclose(file);

	return 0;
}

int stop_server(void) {
	web_server_started = 0;
	return 0;
}

static int servd(int argc, char **argv) {
	int opt;

	if (!web_server_started) {
		web_server_task = new_task(start_server, NULL);
		if (web_server_task < 0) {
			printf("Server isn't started, try again\n");
			return 0;
		}
		printf("Server started\n");
	}

	web_server_started = 1;

	getopt_init();
	while (-1 != (opt = getopt(argc, argv, "c:r:s:Sh"))) {
		switch (opt) {
		case 'c': /*configure - opens configure file and runs services*/
			configure_server(optarg);
			break;
		case 'r': /*run - runs service */
			run_service(optarg);
			break;
		case 's': /* stop - stops service */
			stop_service(optarg);
			break;
		case 'S': /* Stop - stops server */
			if (stop_server() < 0) {
				printf("Can't stop server\n");
			}
			else {
				web_service_remove_all();
				printf("Server is stopped\n");
			}
			break;
		default:
			printf("Unknown option '%c' or unspecified value, see manual\n",
					optopt);
		case 'h':
			printf("Usage: servd [-c file.config] [-s service] [-r service] [-S]\n");
			break;
		}
	}

	return 0;
}<|MERGE_RESOLUTION|>--- conflicted
+++ resolved
@@ -6,13 +6,10 @@
  */
 
 #include <string.h>
-#include <errno.h>
 #include <stdio.h>
 #include <getopt.h>
 #include <arpa/inet.h>
 #include <net/ip.h>
-#include <fcntl.h>
-
 #include <net/socket.h>
 #include <net/inetdevice.h>
 #include <cmd/web_server.h>
@@ -20,7 +17,8 @@
 #include <embox/web_service.h>
 #include <embox/cmd.h>
 #include <kernel/task.h>
-
+#include <errno.h>
+#include <fcntl.h>
 
 EMBOX_CMD(servd);
 
@@ -86,29 +84,17 @@
 	ret = bind(host, (struct sockaddr *) &addr, sizeof(addr));
 	if (ret < 0) {
 		printf("Error.. bind() failed. errno=%d\n", errno);
-<<<<<<< HEAD
 		web_server_started = 0;
 		close(host);
 		return (void *)ret;
-=======
-		web_server_started = -1;
-		close(host);
-		return (void*) res;
->>>>>>> ff9c9eae
 	}
 
 	ret = listen(host, 1);
 	if (ret < 0) {
 		printf("Error.. listen() failed. errno=%d\n", errno);
-<<<<<<< HEAD
 		web_server_started = 0;
 		close(host);
 		return (void *)ret;
-=======
-		web_server_started = -1;
-		close(host);
-		return (void*) res;
->>>>>>> ff9c9eae
 	}
 
 	welcome_message();
@@ -125,11 +111,7 @@
 	}
 
 	close(host);
-<<<<<<< HEAD
 	return (void *)0;
-=======
-	return (void*) 0;
->>>>>>> ff9c9eae
 }
 
 int configure_server(const char *config_file) {
@@ -150,7 +132,6 @@
 		return -1;
 	}
 
-<<<<<<< HEAD
 	prev = buff;
 	while (1) {
 		cur = strchr(prev, '\n');
@@ -160,16 +141,6 @@
 		cur[0] = '\0';
 		run_service(prev);
 		prev = ++cur;
-=======
-	addr.sin_family = AF_INET;
-	addr.sin_port = htons(80);
-	addr.sin_addr.s_addr = htonl(inet_addr("10.0.2.16"));
-
-	res = connect(sock, (struct sockaddr *) &addr, sizeof(addr));
-	if (res < 0) {
-		close(sock);
-		return -1;
->>>>>>> ff9c9eae
 	}
 
 	fclose(file);
